import gc
import json
import os
from typing import Any, Dict

from loguru import logger
import yaml
import torch
from torch import multiprocessing as mp

from agi import (
    ctx_parser,
    perceiver,
    memory_manager,
    governor,
    motivator,
    brain,
    actuator,
)
from src.utilities.mj.mjcf import get_humanoid_geoms
from src.utilities.tools.retry import retry


class RuntimeEngine:
    def __init__(self):
        self.shared_memory: Dict[str, Dict[str, mp.Queue]] = {}
        self.metadata: Dict[str, Any] = {}

    def add_shared_memory(self, name: str, shared_memory: Dict[str, mp.Queue]):
        """
        stores shared memory for agi
        """
        self.shared_memory[name] = shared_memory

<<<<<<< HEAD
    def get_shared_memory(self, name: str) -> Dict[str, mp.Queue]:
=======
    def get_queue(self, name: str) -> mp.Queue:
        return self.shared_queues[name]

    def add_shm(self, name: str, shape: Tuple[int, ...], dtype: torch.dtype):
        shm = torch.zeros(shape, dtype=dtype)
        self.shared_memory[name] = shm
        shm.share_memory_()

    def update_shm(
        self,
        name: str,
        tensor: torch.Tensor,
        slice_: slice | None = None,
    ) -> None:
        if torch.any(torch.isnan(tensor)):
            logger.warning(f"writing nan to {name}. skipping.")
            return None

        if slice_ is None:
            self.shared_memory[name].copy_(tensor, non_blocking=True)
        else:
            self.shared_memory[name][slice_] = tensor

    def get_shm(self, name: str) -> torch.Tensor | None:
        if torch.any(torch.isnan(self.shared_memory[name])):
            logger.warning(f"reading nan from {name}. skipping.")
            return None
>>>>>>> 3fe4e1c3
        return self.shared_memory[name]

    def add_metadata(self, name: str, metadata: Any):
        """
        stores agi metadata
        """
        self.metadata[name] = metadata

    def get_metadata(self, name: str) -> Any:
        return self.metadata[name]


class Host:
    def __init__(
        self,
        cfg_file,
        exp_dir,
    ):
        # ----------configuration----------
        runtime_engine = RuntimeEngine()
        self.cfg_file = cfg_file
        self.exp_dir = exp_dir
        os.makedirs(self.exp_dir, exist_ok=True)
        device = "cuda" if torch.cuda.is_available() else "cpu"

        cfg = yaml.safe_load(open(self.cfg_file))
        self.cfg = cfg
        if os.environ.get("RUNNING_ENV") == "docker":
            cfg["robot"]["sub"]["ip"] = "host.docker.internal"
            cfg["robot"]["pub"]["ip"] = "host.docker.internal"
            cfg["robot"]["mjcf_path"] = "/app/simulator/Assets/MJCF/humanoid.xml"

        intrinsics = cfg["intrinsics"]
        intrinsic_indices = {intrinsics[i]: i for i in range(len(intrinsics))}
        robot_props = self.connect_robot()

        # ----------metadata----------
        latent_offset = 0
        latent_slices = {}

        for name, params in cfg["perceivers"].items():
            assert params["emb_dim"] > 0, f"emb_dim must be greater than 0 in {name}"
            emb_dim = params["emb_dim"]
            latent_slices[name] = slice(latent_offset, latent_offset + emb_dim)
            latent_offset += emb_dim

        runtime_engine.add_metadata("robot_props", robot_props)
        runtime_engine.add_metadata("config", cfg)
        runtime_engine.add_metadata("device", device)
        runtime_engine.add_metadata("intrinsics", intrinsics)
        runtime_engine.add_metadata("intrinsic_indices", intrinsic_indices)
        runtime_engine.add_metadata("latent_slices", latent_slices)
        runtime_engine.add_metadata("latent_size", latent_offset)

        # ----------shared memory----------
        perceiver_shm = {
            "vision": mp.Queue(),
        }
        memory_manager_shm = {
            "vision_latent": mp.Queue(),
            "emotion": mp.Queue(),
            "torque": mp.Queue(),
        }
        motivator_shm = {
            "emotion": mp.Queue(),
            "governance": mp.Queue(),
            "latent": mp.Queue(),
            "robot_state": mp.Queue(),
            "force_on_geoms": mp.Queue(),
        }
        governor_shm = {
            "emotion": mp.Queue(),
        }
        brain_shm = {
            "latent": mp.Queue(),
            "emotion": mp.Queue(),
            "torque": mp.Queue(),
        }
        actuator_shm = {
            "torque": mp.Queue(),
        }

        runtime_engine.add_shared_memory("perceiver", perceiver_shm)
        runtime_engine.add_shared_memory("memory_manager", memory_manager_shm)
        runtime_engine.add_shared_memory("brain", brain_shm)
        runtime_engine.add_shared_memory("motivator", motivator_shm)
        runtime_engine.add_shared_memory("governor", governor_shm)
        runtime_engine.add_shared_memory("actuator", actuator_shm)

        # ---------process----------
        ctx_parser_process = mp.Process(target=ctx_parser, args=(runtime_engine,))
        perceiver_vision_process = mp.Process(
            target=perceiver, args=(runtime_engine, "vision")
        )
        memory_manager_live_process = mp.Process(
            target=memory_manager, args=(runtime_engine, "live_memory")
        )
        memory_manager_episodic_process = mp.Process(
            target=memory_manager, args=(runtime_engine, "episodic_memory")
        )
        governor_process = mp.Process(target=governor, args=(runtime_engine,))
        motivator_process = mp.Process(target=motivator, args=(runtime_engine,))
        brain_process = mp.Process(target=brain, args=(runtime_engine,))
        actuator_process = mp.Process(target=actuator, args=(runtime_engine,))

        ctx_parser_process.start()
        perceiver_vision_process.start()
        memory_manager_live_process.start()
        memory_manager_episodic_process.start()
        governor_process.start()
        motivator_process.start()
        brain_process.start()
        actuator_process.start()

        ctx_parser_process.join()
        perceiver_vision_process.join()
        memory_manager_live_process.join()
        memory_manager_episodic_process.join()
        governor_process.join()
        motivator_process.join()
        brain_process.join()
        actuator_process.join()

    @retry
    def connect_robot(self) -> Dict[str, Any]:
        import zmq
        from dotenv import load_dotenv
        from PIL import Image
        import io
        import torchvision.transforms as transforms

        load_dotenv()

        robot_cfg = self.cfg["robot"]
        logger.info("connecting to robot.")
        zmq_tmp_ctx = zmq.Context()
        sub = zmq_tmp_ctx.socket(zmq.SUB)
        robot_sub_cfg = robot_cfg["sub"]
        ip = os.getenv("WINDOWS_IP", robot_sub_cfg["ip"])
        logger.info("robot_sub_cfg: {}", ip)
        url = f"{robot_sub_cfg['protocol']}://{ip}:{robot_sub_cfg['port']}"  # type: ignore
        logger.info("url: {}", url)
        sub.connect(url)
        sub.setsockopt_string(zmq.SUBSCRIBE, "")
        frame: dict = sub.recv_json()  # type: ignore
        sub.close()
        zmq_tmp_ctx.term()
<<<<<<< HEAD
        print("robot connected.")
        print(frame.keys())
=======
        logger.info("robot connected.")
>>>>>>> 3fe4e1c3

        humanoid_geoms = get_humanoid_geoms(robot_cfg["mjcf_path"])
        robot_state = json.loads(frame["robot_state"])
        robot_mapping = json.loads(frame["robot_mapping"])
        robot_state["egocentric_view"] = bytes(frame["egocentric_view"])
        geom_mapping = robot_mapping["geom_name_id_mapping"]
        humanoid_geom_mapping = {
            k: v
            for k, v in geom_mapping.items()
            if any(k.startswith(humanoid_geom) for humanoid_geom in humanoid_geoms)
        }
        humanoid_geom_mapping_rev = {v: k for k, v in humanoid_geom_mapping.items()}
        humanoid_indices = [
            v
            for k, v in geom_mapping.items()
            if any(k.startswith(humanoid_geom) for humanoid_geom in humanoid_geoms)
        ]
        joint_mapping = robot_mapping["joint_name_id_mapping"]
        geom_mapping_rev = {v: k for k, v in geom_mapping.items()}
        joint_mapping_rev = {v: k for k, v in joint_mapping.items()}

        actuator_mapping = robot_mapping["actuator_name_id_mapping"]
        actuator_mapping_rev = {v: k for k, v in actuator_mapping.items()}

        img_data = bytes(robot_state["egocentric_view"])
        img = Image.open(io.BytesIO(img_data))
        transform = transforms.ToTensor()
        img = transform(img)
        if torch.any(torch.isnan(img)):
            raise ValueError("egocentric_view is None")

        robot_props = {
            "geom_id2name": geom_mapping_rev,
            "geom_name2id": geom_mapping,
            "humanoid_geom_name2id": humanoid_geom_mapping,
            "humanoid_geom_id2name": humanoid_geom_mapping_rev,
            "n_geoms": len(geom_mapping),
            "n_body_geoms": len(geom_mapping),
            "n_humanoid_geoms": len(humanoid_geom_mapping),
            "n_actuators": len(actuator_mapping),
            "humanoid_geom_indices": humanoid_indices,
            "joint_id2name": joint_mapping_rev,
            "joint_name2id": joint_mapping,
            "actuator_id2name": actuator_mapping_rev,
            "actuator_name2id": actuator_mapping,
            "egocentric_view_width": img.shape[2],
            "egocentric_view_height": img.shape[1],
            "n_qpos": len(robot_state["qpos"]),
            "n_qvel": len(robot_state["qvel"]),
        }

        return robot_props


if __name__ == "__main__":
    import platform
    import subprocess
    from argparse import ArgumentParser
    from src.utilities.docker.container import running_containers

    mp.set_start_method("spawn", force=True)
    logger.info("available start methods: {}", mp.get_all_start_methods())
    logger.info("available CPU cores: {}", mp.cpu_count())
    running_env = os.getenv("RUNNING_ENV")
    logger.info("running environment: {}", running_env)

    if platform.system() == "Linux":
<<<<<<< HEAD
        if "qdrant" not in running_containers():
=======
        import shutil

        if running_env != "docker" and "qdrant" not in running_containers():
>>>>>>> 3fe4e1c3
            subprocess.run(
                [
                    "docker",
                    "run",
                    "--rm",
                    "-d",
                    "--name",
                    "qdrant",
                    "-p",
                    "6333:6333",
                    "-v",
                    f"{os.getcwd()}/qdrant_storage:/qdrant/storage",
                    "qdrant/qdrant",
                ]
            )
<<<<<<< HEAD
=======

        if (
            shutil.which("nvidia-cuda-mps-control")
            and "nvidia-cuda-mps-server" not in get_nvidia_process_names()
        ):
            logger.info("starting mps")
            os.environ["CUDA_VISIBLE_DEVICES"] = "0"
            os.environ["CUDA_MPS_PIPE_DIRECTORY"] = "/tmp/nvidia-mps"
            os.environ["CUDA_MPS_LOG_DIRECTORY"] = "/tmp/nvidia-log"
            subprocess.run(["nvidia-cuda-mps-control", "-d"])

>>>>>>> 3fe4e1c3
    elif platform.system() == "Windows":
        if running_env != "docker" and "qdrant" not in running_containers():
            subprocess.run(
                [
                    "docker",
                    "run",
                    "--rm",
                    "-d",
                    "--name",
                    "qdrant",
                    "-p",
                    "6333:6333",
                    "-v",
                    f"{os.getcwd()}\\qdrant_storage:/qdrant/storage",
                    "qdrant/qdrant",
                ]
            )

    parser = ArgumentParser()
    parser.add_argument("--config", type=str, default="config.template.yaml")
    parser.add_argument("--exp_dir", type=str, default="experiments")
    parser.add_argument("-d", "--debug", action="store_true")

    args = parser.parse_args()
    os.environ["TORCH_CUDA_ARCH_LIST"] = "8.9"  # TODO: fix it.
    os.environ["DEBUG"] = str(args.debug)

    host = Host(
        cfg_file=args.config,
        exp_dir=args.exp_dir,
    )
    gc.collect()
    torch.cuda.empty_cache()<|MERGE_RESOLUTION|>--- conflicted
+++ resolved
@@ -26,15 +26,9 @@
         self.shared_memory: Dict[str, Dict[str, mp.Queue]] = {}
         self.metadata: Dict[str, Any] = {}
 
-    def add_shared_memory(self, name: str, shared_memory: Dict[str, mp.Queue]):
-        """
-        stores shared memory for agi
-        """
-        self.shared_memory[name] = shared_memory
-
-<<<<<<< HEAD
-    def get_shared_memory(self, name: str) -> Dict[str, mp.Queue]:
-=======
+    def add_queue(self, name: str, queue: mp.Queue):
+        self.shared_queues[name] = queue
+
     def get_queue(self, name: str) -> mp.Queue:
         return self.shared_queues[name]
 
@@ -62,7 +56,6 @@
         if torch.any(torch.isnan(self.shared_memory[name])):
             logger.warning(f"reading nan from {name}. skipping.")
             return None
->>>>>>> 3fe4e1c3
         return self.shared_memory[name]
 
     def add_metadata(self, name: str, metadata: Any):
@@ -210,12 +203,7 @@
         frame: dict = sub.recv_json()  # type: ignore
         sub.close()
         zmq_tmp_ctx.term()
-<<<<<<< HEAD
-        print("robot connected.")
-        print(frame.keys())
-=======
         logger.info("robot connected.")
->>>>>>> 3fe4e1c3
 
         humanoid_geoms = get_humanoid_geoms(robot_cfg["mjcf_path"])
         robot_state = json.loads(frame["robot_state"])
@@ -283,13 +271,9 @@
     logger.info("running environment: {}", running_env)
 
     if platform.system() == "Linux":
-<<<<<<< HEAD
-        if "qdrant" not in running_containers():
-=======
         import shutil
 
         if running_env != "docker" and "qdrant" not in running_containers():
->>>>>>> 3fe4e1c3
             subprocess.run(
                 [
                     "docker",
@@ -305,8 +289,6 @@
                     "qdrant/qdrant",
                 ]
             )
-<<<<<<< HEAD
-=======
 
         if (
             shutil.which("nvidia-cuda-mps-control")
@@ -318,7 +300,6 @@
             os.environ["CUDA_MPS_LOG_DIRECTORY"] = "/tmp/nvidia-log"
             subprocess.run(["nvidia-cuda-mps-control", "-d"])
 
->>>>>>> 3fe4e1c3
     elif platform.system() == "Windows":
         if running_env != "docker" and "qdrant" not in running_containers():
             subprocess.run(
