<<<<<<< HEAD
import random
from abc import ABC, abstractmethod
=======
from abc import ABC
from abc import abstractmethod
>>>>>>> 56512511
from dataclasses import dataclass
from queue import Empty, PriorityQueue
from typing import Deque, Dict, Tuple

import numpy as np
import torch
from dm_control.utils.inverse_kinematics import IKResult
from dm_control.utils.inverse_kinematics import qpos_from_site_pose

from human.memory.store import MemoryStore
from utilities.emotions.pad import emotion_look_up
from utilities.tools.retry import retry


@dataclass
class MotionCheckpoint:
    reward_emotion: torch.Tensor
    pos: torch.Tensor | np.ndarray
    eta: float


@dataclass
class MotionTrajectory:
    trajectory: Deque[MotionCheckpoint]


class Intrinsic(ABC):
    priority_queue_size = 1000

    def __init__(self, id, live_memory_store, episodic_memory_store):
        self.id = id
        self.live_memory_store: MemoryStore = live_memory_store
        self.episodic_memory_store: MemoryStore = episodic_memory_store

        self.priorities: Dict[
            str, PriorityQueue[Tuple[float, torch.Tensor | MotionTrajectory]]
        ] = {
            "emotion": PriorityQueue(maxsize=self.priority_queue_size),
            "motion": PriorityQueue(maxsize=self.priority_queue_size),
        }

        # runtime
        self.activeness = 0.0
        self.importance = 0.0

    @property
    def memory_is_available(self) -> bool:
        try:
            self.episodic_memory_store.size
            self.live_memory_store.size
            return True
        except Exception:
            return False

    def importance_fn(
        self,
        shm,
    ) -> float:
        """
        decides how much the intrinsic should be prioritized at current time step.
        default to self.activeness.
        """
        return -self.activeness

    def activeness_fn(self, shm) -> float:
        """
        decides the extent of the intrinsic's influence on the agent.
        default to corresponding governance output.

        :param shm: Dict[str, torch.Tensor]
        :return: activeness: float
        """
        return -shm["governance"][self.id].item()

    def pad_vector(
        self,
        emotion: str,
        unsqueeze: bool = True,
    ) -> torch.Tensor:
        if unsqueeze:
            return emotion_look_up[emotion].unsqueeze(0)
        return emotion_look_up[emotion]

    def solve_ik(
        self,
        physics,
        site_name,
        target_pos,
        joint_names,
    ) -> IKResult:
        return qpos_from_site_pose(
            physics=physics,
            site_name=site_name,
            target_pos=target_pos,
            joint_names=joint_names,
        )

    @retry
    def add_guidance(
        self,
        guidance_type: str,
        guidance: torch.Tensor | str,
    ):
        if guidance_type == "emotion":
            if isinstance(guidance, str):
                emotion = self.pad_vector(guidance)
            else:
                emotion = guidance
            self.priorities[guidance_type].put(
                (
                    self.importance + random.random() * 1e-9,
                    emotion * self.activeness,
                )
            )
        else:
            print(f"Invalid guidance type: {guidance_type}")

    def guide(
        self,
        shm,
        guidances,
        physics=None,
    ):
        self.activeness = self.activeness_fn(shm)
        self.importance = self.importance_fn(shm)
        self.impl(shm, guidances, physics)

        try:
            emotion_guidance = self.priorities["emotion"].get_nowait()[1]
        except Empty:
            emotion_guidance = None

        print(self.priorities["emotion"].queue)
        # try:
        #     motion_guidance = self.priorities["motion"].get_nowait()[1]
        # except Empty:
        #     motion_guidance = None

        if emotion_guidance is not None:
            guidances["emotion"].put(emotion_guidance)

    @abstractmethod
    def impl(
        self,
        shm,
        guidances,
        physics=None,
    ):
        """
        :param shm: Dict[str, torch.Tensor]
        :param guidances: Dict[str, mp.Queue]
        :param physics: dm_control.physics.Physics
        """
        raise NotImplementedError

    @abstractmethod
    def generate_motion_trajectory(self) -> MotionTrajectory:
        raise NotImplementedError
<|MERGE_RESOLUTION|>--- conflicted
+++ resolved
@@ -1,165 +1,161 @@
-<<<<<<< HEAD
-import random
-from abc import ABC, abstractmethod
-=======
-from abc import ABC
-from abc import abstractmethod
->>>>>>> 56512511
-from dataclasses import dataclass
-from queue import Empty, PriorityQueue
-from typing import Deque, Dict, Tuple
-
-import numpy as np
-import torch
-from dm_control.utils.inverse_kinematics import IKResult
-from dm_control.utils.inverse_kinematics import qpos_from_site_pose
-
-from human.memory.store import MemoryStore
-from utilities.emotions.pad import emotion_look_up
-from utilities.tools.retry import retry
-
-
-@dataclass
-class MotionCheckpoint:
-    reward_emotion: torch.Tensor
-    pos: torch.Tensor | np.ndarray
-    eta: float
-
-
-@dataclass
-class MotionTrajectory:
-    trajectory: Deque[MotionCheckpoint]
-
-
-class Intrinsic(ABC):
-    priority_queue_size = 1000
-
-    def __init__(self, id, live_memory_store, episodic_memory_store):
-        self.id = id
-        self.live_memory_store: MemoryStore = live_memory_store
-        self.episodic_memory_store: MemoryStore = episodic_memory_store
-
-        self.priorities: Dict[
-            str, PriorityQueue[Tuple[float, torch.Tensor | MotionTrajectory]]
-        ] = {
-            "emotion": PriorityQueue(maxsize=self.priority_queue_size),
-            "motion": PriorityQueue(maxsize=self.priority_queue_size),
-        }
-
-        # runtime
-        self.activeness = 0.0
-        self.importance = 0.0
-
-    @property
-    def memory_is_available(self) -> bool:
-        try:
-            self.episodic_memory_store.size
-            self.live_memory_store.size
-            return True
-        except Exception:
-            return False
-
-    def importance_fn(
-        self,
-        shm,
-    ) -> float:
-        """
-        decides how much the intrinsic should be prioritized at current time step.
-        default to self.activeness.
-        """
-        return -self.activeness
-
-    def activeness_fn(self, shm) -> float:
-        """
-        decides the extent of the intrinsic's influence on the agent.
-        default to corresponding governance output.
-
-        :param shm: Dict[str, torch.Tensor]
-        :return: activeness: float
-        """
-        return -shm["governance"][self.id].item()
-
-    def pad_vector(
-        self,
-        emotion: str,
-        unsqueeze: bool = True,
-    ) -> torch.Tensor:
-        if unsqueeze:
-            return emotion_look_up[emotion].unsqueeze(0)
-        return emotion_look_up[emotion]
-
-    def solve_ik(
-        self,
-        physics,
-        site_name,
-        target_pos,
-        joint_names,
-    ) -> IKResult:
-        return qpos_from_site_pose(
-            physics=physics,
-            site_name=site_name,
-            target_pos=target_pos,
-            joint_names=joint_names,
-        )
-
-    @retry
-    def add_guidance(
-        self,
-        guidance_type: str,
-        guidance: torch.Tensor | str,
-    ):
-        if guidance_type == "emotion":
-            if isinstance(guidance, str):
-                emotion = self.pad_vector(guidance)
-            else:
-                emotion = guidance
-            self.priorities[guidance_type].put(
-                (
-                    self.importance + random.random() * 1e-9,
-                    emotion * self.activeness,
-                )
-            )
-        else:
-            print(f"Invalid guidance type: {guidance_type}")
-
-    def guide(
-        self,
-        shm,
-        guidances,
-        physics=None,
-    ):
-        self.activeness = self.activeness_fn(shm)
-        self.importance = self.importance_fn(shm)
-        self.impl(shm, guidances, physics)
-
-        try:
-            emotion_guidance = self.priorities["emotion"].get_nowait()[1]
-        except Empty:
-            emotion_guidance = None
-
-        print(self.priorities["emotion"].queue)
-        # try:
-        #     motion_guidance = self.priorities["motion"].get_nowait()[1]
-        # except Empty:
-        #     motion_guidance = None
-
-        if emotion_guidance is not None:
-            guidances["emotion"].put(emotion_guidance)
-
-    @abstractmethod
-    def impl(
-        self,
-        shm,
-        guidances,
-        physics=None,
-    ):
-        """
-        :param shm: Dict[str, torch.Tensor]
-        :param guidances: Dict[str, mp.Queue]
-        :param physics: dm_control.physics.Physics
-        """
-        raise NotImplementedError
-
-    @abstractmethod
-    def generate_motion_trajectory(self) -> MotionTrajectory:
-        raise NotImplementedError
+from abc import ABC
+from abc import abstractmethod
+import random
+from dataclasses import dataclass
+from queue import Empty, PriorityQueue
+from typing import Deque, Dict, Tuple
+
+import numpy as np
+import torch
+from dm_control.utils.inverse_kinematics import IKResult
+from dm_control.utils.inverse_kinematics import qpos_from_site_pose
+
+from human.memory.store import MemoryStore
+from utilities.emotions.pad import emotion_look_up
+from utilities.tools.retry import retry
+
+
+@dataclass
+class MotionCheckpoint:
+    reward_emotion: torch.Tensor
+    pos: torch.Tensor | np.ndarray
+    eta: float
+
+
+@dataclass
+class MotionTrajectory:
+    trajectory: Deque[MotionCheckpoint]
+
+
+class Intrinsic(ABC):
+    priority_queue_size = 1000
+
+    def __init__(self, id, live_memory_store, episodic_memory_store):
+        self.id = id
+        self.live_memory_store: MemoryStore = live_memory_store
+        self.episodic_memory_store: MemoryStore = episodic_memory_store
+
+        self.priorities: Dict[
+            str, PriorityQueue[Tuple[float, torch.Tensor | MotionTrajectory]]
+        ] = {
+            "emotion": PriorityQueue(maxsize=self.priority_queue_size),
+            "motion": PriorityQueue(maxsize=self.priority_queue_size),
+        }
+
+        # runtime
+        self.activeness = 0.0
+        self.importance = 0.0
+
+    @property
+    def memory_is_available(self) -> bool:
+        try:
+            self.episodic_memory_store.size
+            self.live_memory_store.size
+            return True
+        except Exception:
+            return False
+
+    def importance_fn(
+        self,
+        shm,
+    ) -> float:
+        """
+        decides how much the intrinsic should be prioritized at current time step.
+        default to self.activeness.
+        """
+        return -self.activeness
+
+    def activeness_fn(self, shm) -> float:
+        """
+        decides the extent of the intrinsic's influence on the agent.
+        default to corresponding governance output.
+
+        :param shm: Dict[str, torch.Tensor]
+        :return: activeness: float
+        """
+        return -shm["governance"][self.id].item()
+
+    def pad_vector(
+        self,
+        emotion: str,
+        unsqueeze: bool = True,
+    ) -> torch.Tensor:
+        if unsqueeze:
+            return emotion_look_up[emotion].unsqueeze(0)
+        return emotion_look_up[emotion]
+
+    def solve_ik(
+        self,
+        physics,
+        site_name,
+        target_pos,
+        joint_names,
+    ) -> IKResult:
+        return qpos_from_site_pose(
+            physics=physics,
+            site_name=site_name,
+            target_pos=target_pos,
+            joint_names=joint_names,
+        )
+
+    @retry
+    def add_guidance(
+        self,
+        guidance_type: str,
+        guidance: torch.Tensor | str,
+    ):
+        if guidance_type == "emotion":
+            if isinstance(guidance, str):
+                emotion = self.pad_vector(guidance)
+            else:
+                emotion = guidance
+            self.priorities[guidance_type].put(
+                (
+                    self.importance + random.random() * 1e-9,
+                    emotion * self.activeness,
+                )
+            )
+        else:
+            print(f"Invalid guidance type: {guidance_type}")
+
+    def guide(
+        self,
+        shm,
+        guidances,
+        physics=None,
+    ):
+        self.activeness = self.activeness_fn(shm)
+        self.importance = self.importance_fn(shm)
+        self.impl(shm, guidances, physics)
+
+        try:
+            emotion_guidance = self.priorities["emotion"].get_nowait()[1]
+        except Empty:
+            emotion_guidance = None
+
+        print(self.priorities["emotion"].queue)
+        # try:
+        #     motion_guidance = self.priorities["motion"].get_nowait()[1]
+        # except Empty:
+        #     motion_guidance = None
+
+        if emotion_guidance is not None:
+            guidances["emotion"].put(emotion_guidance)
+
+    @abstractmethod
+    def impl(
+        self,
+        shm,
+        guidances,
+        physics=None,
+    ):
+        """
+        :param shm: Dict[str, torch.Tensor]
+        :param guidances: Dict[str, mp.Queue]
+        :param physics: dm_control.physics.Physics
+        """
+        raise NotImplementedError
+
+    @abstractmethod
+    def generate_motion_trajectory(self) -> MotionTrajectory:
+        raise NotImplementedError