[![Slack](https://img.shields.io/badge/slack-join%20chat-yellow.svg)](https://join.slack.com/t/simsreal/shared_invite/zt-2vwyklm9d-ppni~ex4pc4~t~5sBGpwFw)
[![Jira](https://img.shields.io/badge/jira-view%20project-blue.svg)](https://simsreal.atlassian.net/jira/software/c/projects/SR/boards/4?assignee=712020%3Acbb6a13b-ccf1-4d9d-8f59-7c4584c2d4ca)
![pre-commit](https://img.shields.io/badge/pre--commit-enabled-brightgreen?logo=pre-commit&logoColor=white)

[![Papers](https://img.shields.io/badge/papers-view%20papers-red.svg?logo=data:image/svg+xml;base64,{{base64_encoded_svg}})](https://drive.google.com/drive/folders/1zibjXAV8tQxq0kdpxF_AjA39VclPqVNt)
[![Milestones](https://img.shields.io/badge/milestones-view%20milestones-yellow.svg?logo=data:image/svg+xml;base64,{{base64_encoded_svg}})](https://docs.google.com/spreadsheets/d/1sCcmwhLJEu_IFtE7pJBCcff9lTlVZqQWbb0RlZdycaw/edit?gid=0#gid=0)

## Table of Contents
- [Prerequisites](#prerequisites)
  - [Clone the repository](#clone-the-repository)
  - [Dependencies](#dependencies)
- [Contribution](#contribution)
- [Launch](#launch)

## Prerequisites

### Requirements
* Python >= 3.10
* Docker

### Clone the repository
The easiest way to clone the repository is to create a ssh key and use it to clone the repository through ssh.
```bash
git clone git@github.com:Simsreal/simsreal.git
cd simsreal
git submodule update --init --recursive
```
### Docker
```bash
docker build -t simsreal .
```
### Local

#### Install dependencies
```bash
pip install -r requirements.txt
pip3 install torch torchvision torchaudio --index-url https://download.pytorch.org/whl/cu121

# only on linux
pip install pylibraft-cu11 --extra-index-url=https://pypi.nvidia.com
pip install raft-dask-cu11 --extra-index-url=https://pypi.nvidia.com
```


## Contribution
View [CONTRIBUTING.md](CONTRIBUTING.md) for more details on contribution to Simsreal.

## Launch

### Docker
```bash
docker compose up
```

### Local

#### Simulator
Follow [Launch Unity](https://github.com/Simsreal/simulator?tab=readme-ov-file#launch-unity) to launch the simulator.

#### Simsreal
```bash
<<<<<<< HEAD
python main.py
```


## Performance

* ### CUDA MPS
Only available on Native Linux.

```bash
sudo su
# ====== launch =========
export CUDA_VISIBLE_DEVICES=0
nvidia-smi -i 0 -c EXCLUSIVE_PROCESS
nvidia-cuda-mps-control -d
# ====== check =========
ps -ef | grep mps
# ====== stop =========
nvidia-smi -i 0 -c DEFAULT
echo quit | nvidia-cuda-mps-control
=======
bash run_linux.sh # on linux
python run_wsl.py # on windows (WSL2)
>>>>>>> 3fe4e1c3
```<|MERGE_RESOLUTION|>--- conflicted
+++ resolved
@@ -59,8 +59,8 @@
 
 #### Simsreal
 ```bash
-<<<<<<< HEAD
-python main.py
+bash run_linux.sh # on linux
+python run_wsl.py # on windows (WSL2)
 ```
 
 
@@ -80,8 +80,4 @@
 # ====== stop =========
 nvidia-smi -i 0 -c DEFAULT
 echo quit | nvidia-cuda-mps-control
-=======
-bash run_linux.sh # on linux
-python run_wsl.py # on windows (WSL2)
->>>>>>> 3fe4e1c3
 ```