[flake8]
max-line-length = 88
<<<<<<< HEAD
extend-ignore = E203, E266, E501, W503
exclude = .git,__pycache__,docs/source/conf.py,old,build,dist

=======
extend-ignore = E203, E266, E501, W503, E231
exclude = .git,__pycache__,docs/source/conf.py,old,build,dist
>>>>>>> 56512511
<|MERGE_RESOLUTION|>--- conflicted
+++ resolved
@@ -1,10 +1,4 @@
-[flake8]
-max-line-length = 88
-<<<<<<< HEAD
-extend-ignore = E203, E266, E501, W503
-exclude = .git,__pycache__,docs/source/conf.py,old,build,dist
-
-=======
-extend-ignore = E203, E266, E501, W503, E231
-exclude = .git,__pycache__,docs/source/conf.py,old,build,dist
->>>>>>> 56512511
+[flake8]
+max-line-length = 88
+extend-ignore = E203, E266, E501, W503, E231
+exclude = .git,__pycache__,docs/source/conf.py,old,build,dist